--- conflicted
+++ resolved
@@ -7,25 +7,7 @@
 To learn more about the concept of ledgers in the Stellar network, take a look at the [Stellar ledger concept guide](https://www.stellar.org/developers/learn/concepts/ledger.html).
 
 ## Attributes
-<<<<<<< HEAD
-| Attribute         | Type   |                                                                                                                               |
-|-------------------|--------|-------------------------------------------------------------------------------------------------------------------------------|
-| id                | string | The id is a unique identifier for this ledger.                                                                                |
-| paging_token      | number | A [paging token](./page.md) suitable for use as a `cursor` parameter.                                                         |
-| hash              | string | A hex-encoded SHA-256 hash of the ledger's [XDR](../../learn/xdr.md)-encoded form.                                            |
-| prev_hash         | string | The hash of the ledger that chronologically came before this one.                                                             |
-| sequence          | number | Sequence number of this ledger, suitable for use as the as the :id parameter for url templates that require a ledger number.  |
-| transaction_count | number | The number of transactions in this ledger.                                                                                    |
-| operation_count   | number | The number of operations in this ledger.                                                                                      |
-| closed_at         | string | An [ISO 8601](https://en.wikipedia.org/wiki/ISO_8601) formatted string of when this ledger was closed.                        |
-| total_coins       | string | The total number of lumens in circulation.                                                                                    |
-| fee_pool          | string | The sum of all transaction fees *(in lumens)* since the last inflation operation. They are redistributed during [inflation].  |
-| base_fee          | number | The [fee] the network charges per operation in a transaction.                                                                 |
-| base_reserve      | string | The [reserve][fee] the network uses when calculating an account's minimum balance.                                            |
-| max_tx_set_size   | number | The maximum number of transactions validators have agreed to process in a given ledger.                                       |
-| protocol_version  | number | The protocol version that the stellar network was running when this ledger was committed.                                     |
-| header_xdr        | string | A base64 encoded string of the raw `LedgerHeader` xdr struct for this ledger.                                                 |
-=======
+
 | Attribute               | Type   |                                                                                                                               |
 |-------------------------|--------|-------------------------------------------------------------------------------------------------------------------------------|
 | id                      | string | The id is a unique identifier for this ledger.                                                                                |
@@ -38,10 +20,13 @@
 | closed_at               | string | An [ISO 8601](https://en.wikipedia.org/wiki/ISO_8601) formatted string of when this ledger was closed.                        |
 | total_coins             | string | The total number of lumens in circulation.                                                                                    |
 | fee_pool                | string | The sum of all transaction fees *(in lumens)* since the last inflation operation. They are redistributed during [inflation].  |
+| base_fee                | number | The [fee] the network charges per operation in a transaction.                                                                 |
+| base_reserve            | string | The [reserve][fee] the network uses when calculating an account's minimum balance.                                            |
+| max_tx_set_size         | number | The maximum number of transactions validators have agreed to process in a given ledger.                                       |
+| protocol_version        | number | The protocol version that the stellar network was running when this ledger was committed.                                     |
+| header_xdr              | string | A base64 encoded string of the raw `LedgerHeader` xdr struct for this ledger.                                                 |
 | base_fee_in_stroops     | number | The [fee] the network charges per operation in a transaction.  Expressed in stroops.                                          |
 | base_reserve_in_stroops | number | The [reserve][fee] the network uses when calculating an account's minimum balance. Expressed in stroops.                      |
-| max_tx_set_size         | number | The maximum number of transactions validators have agreed to process in a given ledger.                                       |
->>>>>>> c0e22f00
 
 ## Links
 |              | Example                                           | Relation                        | templated |
@@ -83,17 +68,13 @@
   "closed_at": "2015-07-09T21:39:28Z",
   "total_coins": "100000000000.0000000",
   "fee_pool": "0.0025600",
-<<<<<<< HEAD
   "base_fee": 100,
   "base_reserve": "10.0000000",
   "max_tx_set_size": 50,
   "protocol_version": 8,
   "header_xdr": "...",
-=======
   "base_fee_in_stroops": 100,
   "base_reserve_in_stroops": 100000000,
-  "max_tx_set_size": 50
->>>>>>> c0e22f00
 }
 ```
 
